--- conflicted
+++ resolved
@@ -387,9 +387,6 @@
                 "fileName": "fake_file_name.log"
             }
 
-<<<<<<< HEAD
-        if not self.customized_responses and req_action == "RemoteStartTransaction".lower():
-=======
         if req_action == "TriggerMessage".lower():
             if req_payload["requestedMessage"] == "MeterValues":
                 options = {
@@ -428,8 +425,7 @@
                 else:
                     await self.action_status_update("Available",**options)
                 return
-        if req_action == "RemoteStartTransaction".lower():
->>>>>>> 6cfc2f41
+        if not self.customized_responses and req_action == "RemoteStartTransaction".lower():
             if not self.charge_can_start():
                 resp_payload["status"] = "Rejected"
             else:
